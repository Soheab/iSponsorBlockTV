[project]
name = "iSponsorBlockTV"
<<<<<<< HEAD
version = "2.0.6"
authors = [{ "name" = "dmunozv04" }]
description = "SponsorBlock client for all YouTube TV clients"
readme = "README.md"
requires-python = ">=3.12"
=======
version = "2.5.3"
authors = [
    {"name" = "dmunozv04"}
]
description = "SponsorBlock client for all YouTube TV clients"
readme = "README.md"
requires-python = ">=3.9"
>>>>>>> f2155aba
classifiers = [
    "Programming Language :: Python :: 3",
    "License :: OSI Approved :: GNU General Public License v3 (GPLv3)",
    "Operating System :: OS Independent",
    "Topic :: Home Automation",
]
dynamic = ["dependencies"]

[tool.hatch.metadata.hooks.requirements_txt]
files = ["requirements.txt"]

[project.urls]
"Homepage" = "https://github.com/dmunozv04/iSponsorBlockTV"
"Bug Tracker" = "https://github.com/dmunozv04/iSponsorBlockTV/issues"

[project.scripts]
"iSponsorBlockTV" = "iSponsorBlockTV.__main__:main"

[build-system]
requires = ["setuptools", "setuptools-scm"]
build-backend = "setuptools.build_meta"

[tool.pyright]
pythonVersion = "3.12"
reportIncompatibleMethodOverride = false
reportPrivateUsage = false
reportUnnecessaryIsInstance = false
reportMissingTypeStubs = false
typeCheckingMode = "strict"
exclude = ["events_handlers.py", "*venv*", "*site-packages*"]

[tool.ruff]

line-length = 90
target-version = "py312"
preview = true
exclude = ["events_handlers.py", "*venv*", "*site-packages*"]

[tool.ruff.format]
line-ending = "lf"

[tool.ruff.lint]
select = [
    "A",
    "ANN",
    "ASYNC",
    "B",
    "BLE",
    "C4",
    "COM",
    "D",
    "DOC",
    "DTZ",
    "E",
    "EM",
    "ERA",
    "F",
    "FA",
    "FBT",
    "FURB",
    "G",
    "I",
    "ICN",
    "INP",
    "ISC",
    "LOG",
    "NPY",
    "PD",
    "PERF",
    "PGH",
    "PIE",
    "PLC",
    "PLE",
    "PLR",
    "PLW",
    "PTH",
    "PYI",
    "Q",
    "Q003",
    "RET",
    "RSE",
    "RUF",
    "S",
    "SIM",
    "SLOT",
    "T20",
    "TC",
    "TID",
    "TRY",
    "UP",
    "W",
    "YTT",
]
ignore = [
    "ANN202",   # implied return fine sometimes
    "ANN401",   # Any is the correct type in some cases
    "ASYNC116", # Long sleeps are fine
    "B901",     # I'm aware of how generators as coroutines work
    "C90",      # mccabe complexity memes
    "COM812",   # ruff format suggested
    "D100",     # no, module level docs aren't always neededd
    "D105",     # documenting magic methods is often dumb.
    "D107",     # __init__ is the wrong place to doc this.
    "E501",     # ruff format suggested
    "FBT003",   # Wrong end to enforce this on.
    "G002",     # erroneous issue with %-logging when logging can be confiured for % logging
    "ISC001",   # ruff format suggested
    "PLC0105",  # no, I don't like co naming style for typevars
    "PLC0415",  # ruff gets this wrong, import needs to be not at top of file in some cases
    "PLR0912",  # too many branches
    "PLR0913",  # number of function arguments
    "PLR0915",  # too many statements.... in an async entrypoint handling graceful shutdown...
    "PLR0917",  # too many positional arguments
    "PLR2004",  # Magic value comparison, may remove later
    "RUF001",   # ambiguous characters not something I want to enforce here.
    "RUF029",   # no, don't try andd tell me I'm wrong for async def when something is for an interface.
    "S101",     # use of assert here is a known quantity, blame typing memes
    "S311",     # Yes, I know that standard pseudo-random generators are not suitable for cryptographic purposes
    "SIM105",   # supressable exception, I'm not paying the overhead of contextlib.supress for stylistic choices.
    "TC001",    # I prefer to avoid if TYPE_CHECKING
    "TC002",    # I prefer to avoid if TYPE_CHECKING
    "TC003",    # I prefer to avoid if TYPE_CHECKING
    "UP007",    # "Use | For Union" doesn't account for typevar tuple unpacking.
    "UP031",    # No, I like % formatting more for some things...
    "UP038",    # isinstance on union types... perf + type construct symmetry issues.
    # As PYI058 modifies return values to be more narrow than they actually are
    "PYI058",  # This opinionated "fix" causes incompatabilties with things expecting a generator.
    "D101",    # Missing docstring in public class doesn't matter for this personal project
    "D102",    #  Missing docstring in public method doesn't matter for this personal project
    "ERA001",  #  Found commented-out code, don't delete it
    "F403",    #  unable to detect undefined names, don't care
    "F405",    # may be undefined, or defined from star imports, don't care
    "DOC201",  # `return` is not documented in docstring, don't care
    "D104",    # Missing docstring in public package, don't care
    "D103",    # Missing docstring in public fubctuib, don't care
    "PLR6301", # Method ould be a function, class method, or static method, don't care

]
unfixable = [
    "E501", # line length handled in other ways by ruff format
    "ERA",  # Don't delete commented out code
]

[tool.ruff.lint.pydocstyle]
convention = "numpy"

[tool.ruff.lint.flake8-comprehensions]
allow-dict-calls-with-keyword-arguments = true

[tool.ruff.lint.flake8-import-conventions.aliases]
"concurrent.futures" = "cf"

[tool.ruff.lint.flake8-tidy-imports.banned-api]
# https://discuss.python.org/t/problems-with-typeis/55410/6
# https://discuss.python.org/t/problems-with-typeis/55410/46
# Until what can go into a TypeIs/TypeGuard changes, these are just dangerous.

"typing.TypeIs".msg = "TypeIs is fundamentally unsafe, even when using it as described to be safe"
"typing.TypeGuard".msg = "TypeGuard is fundamentally unsafe"
"typing_extensions.TypeIs".msg = "TypeIs is fundamentally unsafe, even when using it as described to be safe"
"typing_extensions.TypeGuard".msg = "TypeGuard is fundamentally unsafe"
"typing.runtime_checkable".msg = "Runtime checkable is fundamentally unsafe."
"typing_extensions.runtime_checkable".msg = "Runtime checkable is fundamentally unsafe."

# these don't work as deferred imports, intentionally, because type checkers are dumb
# and require they be imported directly from typing to work, this breaks the deferred re-export.
"typing.Final".msg = "see https://github.com/microsoft/pyright/issues/9664#issuecomment-2574042580"
"typing_extensions.Final".msg = "see https://github.com/microsoft/pyright/issues/9664#issuecomment-2574042580"
"typing.final".msg = "see https://github.com/microsoft/pyright/issues/9664#issuecomment-2574042580"
"typing_extensions.final".msg = "see https://github.com/microsoft/pyright/issues/9664#issuecomment-2574042580"


[tool.ruff.lint.isort]
combine-as-imports = true
force-sort-within-sections = true
length-sort = true
length-sort-straight = true

section-order = [
    "future",
    "futureXtyping",
    "standard-library",
    "third-party",
    "first-party",
    "local-folder",
]

no-lines-before = ["futureXtyping"]

<<<<<<< HEAD
[tool.ruff.lint.isort.sections]
"futureXtyping" = [
    "__future__",
    "typing",
    "typing_extensions",
    "collections.abc",
]
=======
[tool.ruff]
line-length = 100
>>>>>>> f2155aba
<|MERGE_RESOLUTION|>--- conflicted
+++ resolved
@@ -1,20 +1,10 @@
 [project]
 name = "iSponsorBlockTV"
-<<<<<<< HEAD
-version = "2.0.6"
-authors = [{ "name" = "dmunozv04" }]
 description = "SponsorBlock client for all YouTube TV clients"
 readme = "README.md"
 requires-python = ">=3.12"
-=======
 version = "2.5.3"
-authors = [
-    {"name" = "dmunozv04"}
-]
-description = "SponsorBlock client for all YouTube TV clients"
-readme = "README.md"
-requires-python = ">=3.9"
->>>>>>> f2155aba
+authors = [{ "name" = "dmunozv04" }]
 classifiers = [
     "Programming Language :: Python :: 3",
     "License :: OSI Approved :: GNU General Public License v3 (GPLv3)",
@@ -47,8 +37,7 @@
 exclude = ["events_handlers.py", "*venv*", "*site-packages*"]
 
 [tool.ruff]
-
-line-length = 90
+line-length = 125
 target-version = "py312"
 preview = true
 exclude = ["events_handlers.py", "*venv*", "*site-packages*"]
@@ -204,15 +193,10 @@
 
 no-lines-before = ["futureXtyping"]
 
-<<<<<<< HEAD
 [tool.ruff.lint.isort.sections]
 "futureXtyping" = [
     "__future__",
     "typing",
     "typing_extensions",
     "collections.abc",
-]
-=======
-[tool.ruff]
-line-length = 100
->>>>>>> f2155aba
+]