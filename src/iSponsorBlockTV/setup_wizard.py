import asyncio
import copy

import aiohttp

# Textual imports (Textual is awesome!)
from textual import on
from textual.app import App, ComposeResult
from textual.containers import (
    Container,
    Grid,
    Horizontal,
    ScrollableContainer,
    Vertical,
)
from textual.events import Click
from textual.screen import Screen
from textual.validation import Function
from textual.widgets import (
    Button,
    Checkbox,
    ContentSwitcher,
    Footer,
    Header,
    Input,
    Label,
    RadioButton,
    RadioSet,
    SelectionList,
    Static,
)
from textual.widgets.selection_list import Selection
from textual_slider import Slider

# Local imports
from . import api_helpers, ytlounge
from .constants import skip_categories


def _validate_pairing_code(pairing_code: str) -> bool:
    try:
        pairing_code = pairing_code.replace("-", "").replace(" ", "")
        int(pairing_code)
        return len(pairing_code) == 12
    except ValueError:
        return False  # not a number


class ModalWithClickExit(Screen):
    """A modal screen that exits when clicked outside its bounds.
    https://discord.com/channels/1026214085173461072/1033754296224841768/1136015817356611604
    """

    DEFAULT_CSS = """
    ModalWithClickExit {
        align: center middle;
        layout: vertical;
        overflow-y: auto;
        background: $background 60%;
    }
    """

    @on(Click)
    def close_out_bounds(self, event: Click) -> None:
        if self.get_widget_at(event.screen_x, event.screen_y)[0] is self:
            self.dismiss()


class Element(Static):
    """Base class for elements (devices and channels).
    It has a name and a remove button.
    """

    def __init__(self, element: dict, tooltip: str = None, **kwargs) -> None:
        super().__init__(**kwargs)
        self.element_data = element
        self.element_name = ""
        self.process_values_from_data()
        self.tooltip = tooltip

    def process_values_from_data(self):
        raise NotImplementedError("Subclasses must implement this method.")

    def compose(self) -> ComposeResult:
        yield Button(
            label=self.element_name,
            classes="element-name button-small",
            disabled=True,
            id="element-name",
        )
        yield Button(
            "Remove",
            classes="element-remove button-small",
            variant="error",
            id="element-remove",
        )

    def on_mount(self) -> None:
        if self.tooltip:
            self.query_one(".element-name").tooltip = self.tooltip
            self.query_one(".element-name").disabled = False


class Device(Element):
    """A device element."""

    def process_values_from_data(self):
        if "name" in self.element_data and self.element_data["name"]:
            self.element_name = self.element_data["name"]
        else:
            self.element_name = (
                "Unnamed device with id "
                f"{self.element_data['screen_id'][:5]}..."
                f"{self.element_data['screen_id'][-5:]}"
            )


class Channel(Element):
    """A channel element."""

    def process_values_from_data(self):
        if "name" in self.element_data:
            self.element_name = self.element_data["name"]
        else:
            self.element_name = (
                f"Unnamed channel with id {self.element_data['channel_id']}"
            )


class ChannelRadio(RadioButton):
    """A radio button for a channel."""

    def __init__(self, channel: tuple, **kwargs) -> None:
        label = f"{channel[1]} - Subs: {channel[2]}"
        super().__init__(label=label, **kwargs)
        self.channel_data = channel


class MigrationScreen(ModalWithClickExit):
    """Screen with a dialog to remove old ATVS config."""

    BINDINGS = [
        ("escape", "dismiss()", "Cancel"),
        ("s", "remove_and_save", "Remove and save"),
        ("q,ctrl+c", "exit", "Exit"),
    ]
    AUTO_FOCUS = "#exit-save"

    def compose(self) -> ComposeResult:
        yield Grid(
            Label(
                (
                    "Welcome to the new configurator! You seem to have the legacy"
                    " 'atvs' entry on your config file, do you want to remove it?\n(The"
                    " app won't start with it present)"
                ),
                id="question",
                classes="button-100",
            ),
            Button(
                "Remove and save",
                variant="primary",
                id="migrate-remove-save",
                classes="button-100",
            ),
            Button(
                "Don't remove",
                variant="error",
                id="migrate-no-change",
                classes="button-100",
            ),
            id="dialog-migration",
        )

    def action_exit(self) -> None:
        self.app.exit()

    @on(Button.Pressed, "#migrate-no-change")
    def action_no_change(self) -> None:
        self.app.pop_screen()

    @on(Button.Pressed, "#migrate-remove-save")
    def action_remove_and_save(self) -> None:
        del self.app.config.atvs
        self.app.config.save()
        self.app.pop_screen()


class ExitScreen(ModalWithClickExit):
    """Screen with a dialog to exit."""

    BINDINGS = [
        ("escape", "dismiss()", "Cancel"),
        ("s", "save", "Save"),
        ("q,ctrl+c", "exit", "Exit"),
    ]
    AUTO_FOCUS = "#exit-save"

    def compose(self) -> ComposeResult:
        yield Grid(
            Label(
                "Are you sure you want to exit without saving?",
                id="question",
                classes="button-100",
            ),
            Button("Save", variant="success", id="exit-save", classes="button-100"),
            Button(
                "Don't save", variant="error", id="exit-no-save", classes="button-100"
            ),
            Button("Cancel", variant="primary", id="exit-cancel", classes="button-100"),
            id="dialog-exit",
        )

    def action_exit(self) -> None:
        self.app.exit()

    def action_save(self) -> None:
        self.app.config.save()
        self.app.exit()

    def on_button_pressed(self, event: Button.Pressed) -> None:
        if event.button.id == "exit-no-save":
            self.app.exit()
        elif event.button.id == "exit-save":
            self.app.config.save()
            self.app.exit()
        else:
            self.app.pop_screen()


class AddDevice(ModalWithClickExit):
    """Screen with a dialog to add a device, either with a pairing code
    or with lan discovery."""

    BINDINGS = [("escape", "dismiss({})", "Return")]

    def __init__(self, config, **kwargs) -> None:
        super().__init__(**kwargs)
        self.config = config
        self.web_session = aiohttp.ClientSession()
        self.api_helper = api_helpers.ApiHelper(config, self.web_session)
        self.devices_discovered_dial = []

    def compose(self) -> ComposeResult:
        with Container(id="add-device-container"):
            yield Label("Add Device", classes="title")
            with Grid(id="add-device-switch-buttons"):
                yield Button(
                    "Add with pairing code",
                    id="add-device-pin-button",
                    classes="button-switcher",
                )
                yield Button(
                    "Add with lan discovery",
                    id="add-device-dial-button",
                    classes="button-switcher",
                )
            with ContentSwitcher(
                id="add-device-switcher", initial="add-device-pin-container"
            ):
                with Container(id="add-device-pin-container"):
                    yield Input(
                        placeholder=(
                            "Pairing Code (found in Settings - Link with TV code)"
                        ),
                        id="pairing-code-input",
                        validators=[
                            Function(
                                _validate_pairing_code, "Invalid pairing code format"
                            )
                        ],
                    )
                    yield Input(
                        placeholder="Device Name (auto filled if empty/optional)",
                        id="device-name-input",
                    )
                    yield Button(
                        "Add",
                        id="add-device-pin-add-button",
                        variant="success",
                        disabled=True,
                    )
                    yield Label(id="add-device-info")
                with Container(id="add-device-dial-container"):
                    yield Label(
                        (
                            "Make sure your device is on the same network as this"
                            " computer\nIf it isn't showing up, try restarting the"
                            " app.\nIf running in docker, make sure to use"
                            " `--network=host`\nTo refresh the list, close and open the"
                            " dialog again\n[b][u]If it still doesn't work, "
                            "pair using a pairing code (it's much more reliable)"
                        ),
                        classes="subtitle",
                    )
                    yield SelectionList(
                        ("Searching for devices...", "", False),
                        id="dial-devices-list",
                        disabled=True,
                    )
                    yield Button(
                        "Add selected devices",
                        id="add-device-dial-add-button",
                        variant="success",
                        disabled=True,
                    )

    async def on_mount(self) -> None:
        self.devices_discovered_dial = []
        asyncio.create_task(self.task_discover_devices())

    async def task_discover_devices(self):
        devices_found = await self.api_helper.discover_youtube_devices_dial()
        list_widget: SelectionList = self.query_one("#dial-devices-list")
        list_widget.clear_options()
        if devices_found:
            # print(devices_found)
            devices_found_parsed = []
            for index, i in enumerate(devices_found):
                devices_found_parsed.append(Selection(i["name"], index, False))
            list_widget.add_options(devices_found_parsed)
            self.query_one("#dial-devices-list").disabled = False
            self.devices_discovered_dial = devices_found
        else:
            list_widget.add_option(("No devices found", "", False))

    @on(Button.Pressed, "#add-device-switch-buttons > *")
    def handle_switch_buttons(self, event: Button.Pressed) -> None:
        self.query_one("#add-device-switcher").current = event.button.id.replace(
            "-button", "-container"
        )

    @on(Input.Changed, "#pairing-code-input")
    def changed_pairing_code(self, event: Input.Changed):
        self.query_one(
            "#add-device-pin-add-button"
        ).disabled = not event.validation_result.is_valid

    @on(Input.Submitted, "#pairing-code-input")
    @on(Button.Pressed, "#add-device-pin-add-button")
    async def handle_add_device_pin(self) -> None:
        self.query_one("#add-device-pin-add-button").disabled = True
        lounge_controller = ytlounge.YtLoungeApi(
            "iSponsorBlockTV",
        )
        await lounge_controller.change_web_session(self.web_session)
        pairing_code = self.query_one("#pairing-code-input").value
        pairing_code = int(
            pairing_code.replace("-", "").replace(" ", "")
        )  # remove dashes and spaces
        device_name = self.parent.query_one("#device-name-input").value
        paired = False
        try:
            paired = await lounge_controller.pair(pairing_code)
        except BaseException:
            pass
        if paired:
            device = {
                "screen_id": lounge_controller.auth.screen_id,
                "name": device_name if device_name else lounge_controller.screen_name,
                "offset": 0,
            }
            self.query_one("#pairing-code-input").value = ""
            self.query_one("#device-name-input").value = ""
            self.query_one("#add-device-info").update(
                f"[#00ff00][b]Successfully added {device['name']}"
            )
            self.dismiss([device])
        else:
            self.query_one("#pairing-code-input").value = ""
            self.query_one("#add-device-pin-add-button").disabled = False
            self.query_one("#add-device-info").update("[#ff0000]Failed to add device")

    @on(Button.Pressed, "#add-device-dial-add-button")
    def handle_add_device_dial(self) -> None:
        list_widget: SelectionList = self.query_one("#dial-devices-list")
        selected_devices = list_widget.selected
        devices = []
        for i in selected_devices:
            devices.append(self.devices_discovered_dial[i])
        self.dismiss(devices)

    @on(SelectionList.SelectedChanged, "#dial-devices-list")
    def changed_device_list(self, event: SelectionList.SelectedChanged):
        self.query_one(
            "#add-device-dial-add-button"
        ).disabled = not event.selection_list.selected


class AddChannel(ModalWithClickExit):
    """Screen with a dialog to add a channel,
    either using search or with a channel id."""

    BINDINGS = [("escape", "dismiss(())", "Return")]

    def __init__(self, config, **kwargs) -> None:
        super().__init__(**kwargs)
        self.config = config
        web_session = aiohttp.ClientSession()
        self.api_helper = api_helpers.ApiHelper(config, web_session)

    def compose(self) -> ComposeResult:
        with Container(id="add-channel-container"):
            yield Label("Add Channel", classes="title")
            yield Label(
                (
                    "Select a method to add a channel. Adding via search only works if"
                    " a YouTube api key has been set"
                ),
                id="add-channel-label",
                classes="subtitle",
            )
            with Grid(id="add-channel-switch-buttons"):
                yield Button(
                    "Add by channel name",
                    id="add-channel-search-button",
                    classes="button-switcher",
                )
                yield Button(
                    "Add by channel ID",
                    id="add-channel-id-button",
                    classes="button-switcher",
                )
            yield Label(id="add-channel-info", classes="subtitle")
            with ContentSwitcher(
                id="add-channel-switcher", initial="add-channel-search-container"
            ):
                with Vertical(id="add-channel-search-container"):
                    if self.config.apikey:
                        with Grid(id="add-channel-search-inputs"):
                            yield Input(
                                placeholder="Enter channel name",
                                id="channel-name-input-search",
                            )
                            yield Button(
                                "Search", id="search-channel-button", variant="success"
                            )
                        yield RadioSet(
                            RadioButton(label="Search to see results", disabled=True),
                            id="channel-search-results",
                        )
                        yield Button(
                            "Add",
                            id="add-channel-button-search",
                            variant="success",
                            disabled=True,
                            classes="button-100",
                        )
                    else:
                        yield Label(
                            (
                                "[#ff0000]No api key set, cannot search for channels."
                                " You can add it the config section below"
                            ),
                            id="add-channel-search-no-key",
                            classes="subtitle",
                        )
                with Vertical(id="add-channel-id-container"):
                    yield Input(
                        placeholder=(
                            "Enter channel ID (example: UCuAXFkgsw1L7xaCfnd5JJOw)"
                        ),
                        id="channel-id-input",
                    )
                    yield Input(
                        placeholder=(
                            "Enter channel name (only used to display in the config"
                            " file)"
                        ),
                        id="channel-name-input-id",
                    )
                    yield Button(
                        "Add",
                        id="add-channel-button-id",
                        variant="success",
                        classes="button-100",
                    )

    @on(RadioSet.Changed, "#channel-search-results")
    def handle_radio_set_changed(self, event: RadioSet.Changed) -> None:
        self.query_one("#add-channel-button-search").disabled = False

    @on(Button.Pressed, "#add-channel-switch-buttons > *")
    def handle_switch_buttons(self, event: Button.Pressed) -> None:
        self.query_one("#add-channel-switcher").current = event.button.id.replace(
            "-button", "-container"
        )

    @on(Button.Pressed, "#search-channel-button")
    @on(Input.Submitted, "#channel-name-input-search")
    async def handle_search_channel(self) -> None:
        channel_name = self.query_one("#channel-name-input-search").value
        if not channel_name:
            self.query_one("#add-channel-info").update(
                "[#ff0000]Please enter a channel name"
            )
            return
        self.query_one("#search-channel-button").disabled = True
        self.query_one("#add-channel-info").update("Searching...")
        self.query_one("#add-channel-button-search").disabled = True
        self.query_one("#channel-search-results").remove_children()
        try:
            channels_list = await self.api_helper.search_channels(channel_name)
        except BaseException:
            self.query_one("#add-channel-info").update(
                "[#ff0000]Failed to search for channel"
            )
            self.query_one("#search-channel-button").disabled = False
            return
        for i in channels_list:
            self.query_one("#channel-search-results").mount(ChannelRadio(i))
        if channels_list:
            self.query_one("#search-channel-button").disabled = False
        self.query_one("#add-channel-info").update("")

    @on(Button.Pressed, "#add-channel-button-search")
    def handle_add_channel_search(self) -> None:
        channel = self.query_one("#channel-search-results").pressed_button.channel_data
        if not channel:
            self.query_one("#add-channel-info").update(
                "[#ff0000]Please select a channel"
            )
            return
        self.query_one("#add-channel-info").update("Adding...")
        self.dismiss(channel)

    @on(Button.Pressed, "#add-channel-button-id")
    @on(Input.Submitted, "#channel-id-input")
    @on(Input.Submitted, "#channel-name-input-id")
    def handle_add_channel_id(self) -> None:
        channel_id = self.query_one("#channel-id-input").value
        channel_name = self.query_one("#channel-name-input-id").value
        if not channel_id:
            self.query_one("#add-channel-info").update(
                "[#ff0000]Please enter a channel ID"
            )
            return
        if not channel_name:
            channel_name = channel_id
        channel = (channel_id, channel_name, "hidden")
        self.query_one("#add-channel-info").update("Adding...")
        self.dismiss(channel)


class EditDevice(ModalWithClickExit):
    """Screen with a dialog to edit a device. Used by the DevicesManager."""

    BINDINGS = [("escape", "close_screen_saving", "Return")]

    def __init__(self, device: Element, **kwargs) -> None:
        super().__init__(**kwargs)
        self.device_data = device.element_data
        self.device_widget = device

    def action_close_screen_saving(self) -> None:
        self.dismiss()

    def dismiss(self, _=None) -> None:
        self.device_data["name"] = self.query_one("#device-name-input").value
        self.device_data["screen_id"] = self.query_one("#device-id-input").value
        self.device_data["offset"] = int(self.query_one("#device-offset-input").value)
        super().dismiss(self.device_widget)

    def compose(self) -> ComposeResult:
        name = self.device_data.get("name", "")
        offset = self.device_data.get("offset", 0)
        with Container(id="edit-device-container"):
            yield Label("Edit device (ESCAPE to exit)", classes="title")
            yield Label("Device name")
            yield Input(placeholder="Device name", id="device-name-input", value=name)
            yield Label("Device screen id")
            with Grid(id="device-id-container"):
                yield Input(
                    placeholder="Device id",
                    id="device-id-input",
                    value=self.device_data["screen_id"],
                    password=True,
                )
                yield Button("Show id", id="device-id-view")
            yield Label("Device offset (in milliseconds)")
            with Horizontal(id="device-offset-container"):
                yield Input(id="device-offset-input", value=str(offset))
                yield Slider(
                    name="Device offset",
                    id="device-offset-slider",
                    min=0,
                    max=2000,
                    step=100,
                    value=offset,
                )

    def on_slider_changed(self, event: Slider.Changed) -> None:
        offset_input = self.query_one("#device-offset-input")
        with offset_input.prevent(Input.Changed):
            offset_input.value = str(event.slider.value)

    def on_input_changed(self, event: Input.Changed):
        if event.input.id == "device-offset-input":
            value = event.input.value
            if value.isdigit():
                value = int(value)
                slider = self.query_one("#device-offset-slider")
                with slider.prevent(Slider.Changed):
                    self.query_one("#device-offset-slider").value = value

    def on_button_pressed(self, event: Button.Pressed) -> None:
        if event.button.id == "device-id-view":
            if "Show" in event.button.label:
                event.button.label = "Hide id"
                self.query_one("#device-id-input").password = False
            else:
                event.button.label = "Show id"
                self.query_one("#device-id-input").password = True


class DevicesManager(Vertical):
    """Manager for devices, allows adding, edit and removing devices."""

    def __init__(self, config, **kwargs) -> None:
        super().__init__(**kwargs)
        self.config = config
        self.devices = config.devices

    def compose(self) -> ComposeResult:
        yield Label("Devices", classes="title")
        with Horizontal(id="add-device-button-container"):
            yield Button(
                "Add Device", id="add-device", classes="button-100 button-small"
            )
        for device in self.devices:
            yield Device(device, tooltip="Click to edit")

    def new_devices(self, device_data) -> None:
        if device_data:
            device_widget = None
            for i in device_data:
                self.devices.append(i)
                device_widget = Device(i, tooltip="Click to edit")
                self.mount(device_widget)
            device_widget.focus(scroll_visible=True)

    @staticmethod
    def edit_device(device_widget: Element) -> None:
        device_widget.process_values_from_data()
        device_widget.query_one("#element-name").label = device_widget.element_name

    @on(Button.Pressed, "#element-remove")
    def remove_channel(self, event: Button.Pressed):
        channel_to_remove: Element = event.button.parent
        self.config.devices.remove(channel_to_remove.element_data)
        channel_to_remove.remove()

    @on(Button.Pressed, "#add-device")
    def add_device(self, event: Button.Pressed):
        self.app.push_screen(AddDevice(self.config), callback=self.new_devices)

    @on(Button.Pressed, "#element-name")
    def edit_channel(self, event: Button.Pressed):
        channel_to_edit: Element = event.button.parent
        self.app.push_screen(EditDevice(channel_to_edit), callback=self.edit_device)


class ApiKeyManager(Vertical):
    """Manager for the YouTube Api Key."""

    def __init__(self, config, **kwargs) -> None:
        super().__init__(**kwargs)
        self.config = config

    def compose(self) -> ComposeResult:
        yield Label("YouTube Api Key", classes="title")
        yield Label(
            "You can get a YouTube Data API v3 Key from the"
            " [link=https://console.developers.google.com/apis/credentials]Google Cloud"
            " Console[/link]. This key is only required if you're whitelisting"
            " channels."
        )
        with Grid(id="api-key-grid"):
            yield Input(
                placeholder="YouTube Api Key",
                id="api-key-input",
                password=True,
                value=self.config.apikey,
            )
            yield Button("Show key", id="api-key-view")

    @on(Input.Changed, "#api-key-input")
    def changed_api_key(self, event: Input.Changed):
        self.config.apikey = event.input.value

    @on(Button.Pressed, "#api-key-view")
    def pressed_api_key_view(self, event: Button.Pressed):
        if "Show" in event.button.label:
            event.button.label = "Hide key"
            self.query_one("#api-key-input").password = False
        else:
            event.button.label = "Show key"
            self.query_one("#api-key-input").password = True


class SkipCategoriesManager(Vertical):
    """Manager for skip categories, allows selecting which categories to skip."""

    def __init__(self, config, **kwargs) -> None:
        super().__init__(**kwargs)
        self.config = config

    def compose(self) -> ComposeResult:
        yield Label("Skip Categories", classes="title")
        yield Label("Select the categories you want to skip", classes="subtitle")
        skip_categories_parsed = []
        for i in skip_categories:
            name, value = i
            if value in self.config.skip_categories:
                skip_categories_parsed.append((name, value, True))
            else:
                skip_categories_parsed.append((name, value, False))
        # print(skip_categories_parsed)
        yield SelectionList(*skip_categories_parsed, id="skip-categories-compact-list")

    @on(SelectionList.SelectedChanged, "#skip-categories-compact-list")
    def changed_skip_categories(self, event: SelectionList.SelectedChanged):
        self.config.skip_categories = event.selection_list.selected


class MinimumSkipLengthManager(Vertical):
    """Manager for minimum skip length setting."""

    def __init__(self, config, **kwargs) -> None:
        super().__init__(**kwargs)
        self.config = config

    def compose(self) -> ComposeResult:
        yield Label("Minimum Skip Length", classes="title")
        yield Label(
            "Specify the minimum length a segment must meet in order to skip it (in seconds). Default is 1 second; entering 0 will skip all segments.",
            classes="subtitle",
        )
        yield Input(
            placeholder="Minimum skip length (0 to skip all)",
            id="minimum-skip-length-input",
            value=str(getattr(self.config, "minimum_skip_length", 1)),
<<<<<<< HEAD
            validators=[
                Function(
                    lambda user_input: user_input.isdigit(),
                    "Please enter a valid non-negative number"
                )
            ]
=======
>>>>>>> b93f4808
        )

    @on(Input.Changed, "#minimum-skip-length-input")
    def changed_minimum_skip_length(self, event: Input.Changed):
        try:
            self.config.minimum_skip_length = int(event.input.value)
        except ValueError:
            self.config.minimum_skip_length = 1


class SkipCountTrackingManager(Vertical):
    """Manager for skip count tracking, allows to enable/disable skip count tracking."""

    def __init__(self, config, **kwargs) -> None:
        super().__init__(**kwargs)
        self.config = config

    def compose(self) -> ComposeResult:
        yield Label("Skip count tracking", classes="title")
        yield Label(
            (
                "This feature tracks which segments you have skipped to let users know"
                " how much their submission has helped others and used as a metric"
                " along with upvotes to ensure that spam doesn't get into the database."
                " The program sends a message to the sponsor block server each time you"
                " skip a segment. Hopefully most people don't change this setting so"
                " that the view numbers are accurate. :)"
            ),
            classes="subtitle",
            id="skip-count-tracking-subtitle",
        )
        yield Checkbox(
            value=self.config.skip_count_tracking,
            id="skip-count-tracking-switch",
            label="Enable skip count tracking",
        )

    @on(Checkbox.Changed, "#skip-count-tracking-switch")
    def changed_skip_tracking(self, event: Checkbox.Changed):
        self.config.skip_count_tracking = event.checkbox.value


class AdSkipMuteManager(Vertical):
    """Manager for ad skip/mute, allows to enable/disable ad skip/mute."""

    def __init__(self, config, **kwargs) -> None:
        super().__init__(**kwargs)
        self.config = config

    def compose(self) -> ComposeResult:
        yield Label("Skip/Mute ads", classes="title")
        yield Label(
            (
                "This feature allows you to automatically mute and/or skip native"
                " YouTube ads. Skipping ads only works if that ad shows the 'Skip Ad'"
                " button, if it doesn't then it will only be able to be muted."
            ),
            classes="subtitle",
            id="skip-count-tracking-subtitle",
        )
        with Horizontal(id="ad-skip-mute-container"):
            yield Checkbox(
                value=self.config.skip_ads,
                id="skip-ads-switch",
                label="Enable skipping ads",
            )
            yield Checkbox(
                value=self.config.mute_ads,
                id="mute-ads-switch",
                label="Enable muting ads",
            )

    @on(Checkbox.Changed, "#mute-ads-switch")
    def changed_mute(self, event: Checkbox.Changed):
        self.config.mute_ads = event.checkbox.value

    @on(Checkbox.Changed, "#skip-ads-switch")
    def changed_skip(self, event: Checkbox.Changed):
        self.config.skip_ads = event.checkbox.value


class ChannelWhitelistManager(Vertical):
    """Manager for channel whitelist,
    allows adding/removing channels from the whitelist."""

    def __init__(self, config, **kwargs) -> None:
        super().__init__(**kwargs)
        self.config = config

    def compose(self) -> ComposeResult:
        yield Label("Channel Whitelist", classes="title")
        yield Label(
            (
                "This feature allows to whitelist channels from being skipped. This"
                " feature is automatically disabled when no channels have been"
                " specified."
            ),
            classes="subtitle",
            id="channel-whitelist-subtitle",
        )
        yield Label(
            (
                ":warning: [#FF0000]You need to set your YouTube Api Key in order to"
                " use this feature"
            ),
            id="warning-no-key",
        )
        with Horizontal(id="add-channel-button-container"):
            yield Button(
                "Add Channel", id="add-channel", classes="button-100 button-small"
            )
        for channel in self.config.channel_whitelist:
            yield Channel(channel)

    def on_mount(self) -> None:
        self.app.query_one("#warning-no-key").display = (
            not self.config.apikey
        ) and bool(self.config.channel_whitelist)

    def new_channel(self, channel: tuple) -> None:
        if channel:
            channel_dict = {
                "id": channel[0],
                "name": channel[1],
            }
            self.config.channel_whitelist.append(channel_dict)
            channel_widget = Channel(channel_dict)
            self.mount(channel_widget)
            channel_widget.focus(scroll_visible=True)
            self.app.query_one("#warning-no-key").display = (
                not self.config.apikey
            ) and bool(self.config.channel_whitelist)

    @on(Button.Pressed, "#element-remove")
    def remove_channel(self, event: Button.Pressed):
        channel_to_remove: Element = event.button.parent
        self.config.channel_whitelist.remove(channel_to_remove.element_data)
        channel_to_remove.remove()
        self.app.query_one("#warning-no-key").display = (
            not self.config.apikey
        ) and bool(self.config.channel_whitelist)

    @on(Button.Pressed, "#add-channel")
    def add_channel(self, event: Button.Pressed):
        self.app.push_screen(AddChannel(self.config), callback=self.new_channel)


class AutoPlayManager(Vertical):
    """Manager for autoplay, allows enabling/disabling autoplay."""

    def __init__(self, config, **kwargs) -> None:
        super().__init__(**kwargs)
        self.config = config

    def compose(self) -> ComposeResult:
        yield Label("Autoplay", classes="title")
        yield Label(
            "This feature allows you to enable/disable autoplay",
            classes="subtitle",
            id="autoplay-subtitle",
        )
        with Horizontal(id="autoplay-container"):
            yield Checkbox(
                value=self.config.auto_play,
                id="autoplay-switch",
                label="Enable autoplay",
            )

    @on(Checkbox.Changed, "#autoplay-switch")
    def changed_skip(self, event: Checkbox.Changed):
        self.config.auto_play = event.checkbox.value


class ISponsorBlockTVSetupMainScreen(Screen):
    TITLE = "iSponsorBlockTV"
    SUB_TITLE = "Setup Wizard"
    BINDINGS = [("q,ctrl+c", "exit_modal", "Exit"), ("s", "save", "Save")]
    AUTO_FOCUS = None

    def __init__(self, config, **kwargs) -> None:
        super().__init__(**kwargs)
        self.dark = True
        self.config = config
        self.initial_config = copy.deepcopy(config)

    def compose(self) -> ComposeResult:
        yield Header()
        yield Footer()
        with ScrollableContainer(id="setup-wizard"):
            yield DevicesManager(
                config=self.config, id="devices-manager", classes="container"
            )
            yield SkipCategoriesManager(
                config=self.config, id="skip-categories-manager", classes="container"
            )
            yield MinimumSkipLengthManager(
                config=self.config,
                id="minimum-skip-length-manager",
                classes="container",
            )
            yield SkipCountTrackingManager(
                config=self.config, id="count-segments-manager", classes="container"
            )
            yield AdSkipMuteManager(
                config=self.config, id="ad-skip-mute-manager", classes="container"
            )
            yield ChannelWhitelistManager(
                config=self.config, id="channel-whitelist-manager", classes="container"
            )
            yield ApiKeyManager(
                config=self.config, id="api-key-manager", classes="container"
            )
            yield AutoPlayManager(
                config=self.config, id="autoplay-manager", classes="container"
            )

    def on_mount(self) -> None:
        if self.check_for_old_config_entries():
            self.app.push_screen(MigrationScreen())

    def action_save(self) -> None:
        self.config.save()
        self.initial_config = copy.deepcopy(self.config)

    def action_exit_modal(self) -> None:
        if self.config != self.initial_config:
            self.app.push_screen(ExitScreen())
        else:  # No changes were made
            self.app.exit()

    def check_for_old_config_entries(self) -> bool:
        if hasattr(self.config, "atvs"):
            return True
        return False

    @on(Input.Changed, "#api-key-input")
    def changed_api_key(self, event: Input.Changed):
        try:  # ChannelWhitelist might not be mounted
            # Show if no api key is set and at least one channel is in the whitelist
            self.app.query_one("#warning-no-key").display = (
                not event.input.value
            ) and self.config.channel_whitelist
        except BaseException:
            pass


class ISponsorBlockTVSetup(App):
    CSS_PATH = (  # tcss is the recommended extension for textual css files
        "setup-wizard-style.tcss"
    )
    # Bindings for the whole app here, so they are available in all screens
    BINDINGS = [("q,ctrl+c", "exit_modal", "Exit"), ("s", "save", "Save")]

    def __init__(self, config, **kwargs) -> None:
        super().__init__(**kwargs)
        self.config = config
        self.main_screen = ISponsorBlockTVSetupMainScreen(config=self.config)

    def on_mount(self) -> None:
        self.push_screen(self.main_screen)

    def action_save(self) -> None:
        self.main_screen.action_save()

    def action_exit_modal(self) -> None:
        self.main_screen.action_exit_modal()


def main(config):
    app = ISponsorBlockTVSetup(config)
    app.run()<|MERGE_RESOLUTION|>--- conflicted
+++ resolved
@@ -740,15 +740,12 @@
             placeholder="Minimum skip length (0 to skip all)",
             id="minimum-skip-length-input",
             value=str(getattr(self.config, "minimum_skip_length", 1)),
-<<<<<<< HEAD
             validators=[
                 Function(
                     lambda user_input: user_input.isdigit(),
                     "Please enter a valid non-negative number"
                 )
             ]
-=======
->>>>>>> b93f4808
         )
 
     @on(Input.Changed, "#minimum-skip-length-input")
