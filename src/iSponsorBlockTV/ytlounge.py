import asyncio
import json
from typing import Any, List

import pyytlounge
from aiohttp import ClientSession

from .constants import youtube_client_blacklist

create_task = asyncio.create_task


class YtLoungeApi(pyytlounge.YtLoungeApi):
    def __init__(
        self,
        screen_id,
        config=None,
        api_helper=None,
        logger=None,
        web_session: ClientSession = None,
    ):
<<<<<<< HEAD
        super().__init__(
            config.join_name if config else "iSponsorBlockTV", logger=logger
        )

        if web_session is not None:
            loop = asyncio.get_event_loop()
            loop.run_until_complete(self.session.close())
            loop.run_until_complete(self.conn.close())
            self.session = web_session  # And use the one we passed
=======
        super().__init__("iSponsorBlockTV", logger=logger)
>>>>>>> 112a4faa
        self.auth.screen_id = screen_id
        self.auth.lounge_id_token = None
        self.api_helper = api_helper
        self.volume_state = {}
        self.subscribe_task = None
        self.subscribe_task_watchdog = None
        self.callback = None
        self.logger = logger
        self.shorts_disconnected = False
        self.auto_play = True
        if config:
            self.mute_ads = config.mute_ads
            self.skip_ads = config.skip_ads
            self.auto_play = config.auto_play
        self._command_mutex = asyncio.Lock()

    # Ensures that we still are subscribed to the lounge
    async def _watchdog(self):
        await asyncio.sleep(
            35
        )  # YouTube sends at least a message every 30 seconds (no-op or any other)
        try:
            self.subscribe_task.cancel()
        except BaseException:
            pass

    # Subscribe to the lounge and start the watchdog
    async def subscribe_monitored(self, callback):
        self.callback = callback
        try:
            self.subscribe_task_watchdog.cancel()
        except BaseException:
            pass  # No watchdog task
        self.subscribe_task = asyncio.create_task(super().subscribe(callback))
        self.subscribe_task_watchdog = asyncio.create_task(self._watchdog())
        return self.subscribe_task

    # Process a lounge subscription event
    def _process_event(self, event_type: str, args: List[Any]):
        self.logger.debug(f"process_event({event_type}, {args})")
        # (Re)start the watchdog
        try:
            self.subscribe_task_watchdog.cancel()
        except BaseException:
            pass
        finally:
            self.subscribe_task_watchdog = asyncio.create_task(self._watchdog())
        # A bunch of events useful to detect ads playing, and the next video before it starts playing (that way we
        # can get the segments)
        if event_type == "onStateChange":
            data = args[0]
            # print(data)
            # Unmute when the video starts playing
            if self.mute_ads and data["state"] == "1":
                create_task(self.mute(False, override=True))
        elif event_type == "nowPlaying":
            data = args[0]
            # Unmute when the video starts playing
            if self.mute_ads and data.get("state", "0") == "1":
                self.logger.info("Ad has ended, unmuting")
                create_task(self.mute(False, override=True))
        elif event_type == "onAdStateChange":
            data = args[0]
            if data["adState"] == "0":  # Ad is not playing
                self.logger.info("Ad has ended, unmuting")
                create_task(self.mute(False, override=True))
            elif (
                self.skip_ads and data["isSkipEnabled"] == "true"
            ):  # YouTube uses strings for booleans
                self.logger.info("Ad can be skipped, skipping")
                create_task(self.skip_ad())
                create_task(self.mute(False, override=True))
            elif (
                self.mute_ads
            ):  # Seen multiple other adStates, assuming they are all ads
                self.logger.info("Ad has started, muting")
                create_task(self.mute(True, override=True))
        # Manages volume, useful since YouTube wants to know the volume when unmuting (even if they already have it)
        elif event_type == "onVolumeChanged":
            self.volume_state = args[0]
            pass
        # Gets segments for the next video before it starts playing
        elif event_type == "autoplayUpNext":
            if len(args) > 0 and (
                vid_id := args[0]["videoId"]
            ):  # if video id is not empty
                self.logger.info(f"Getting segments for next video: {vid_id}")
                create_task(self.api_helper.get_segments(vid_id))

        # #Used to know if an ad is skippable or not
        elif event_type == "adPlaying":
            data = args[0]
            # Gets segments for the next video (after the ad) before it starts playing
            if vid_id := data["contentVideoId"]:
                self.logger.info(f"Getting segments for next video: {vid_id}")
                create_task(self.api_helper.get_segments(vid_id))
            elif (
                self.skip_ads and data["isSkipEnabled"] == "true"
            ):  # YouTube uses strings for booleans
                self.logger.info("Ad can be skipped, skipping")
                create_task(self.skip_ad())
                create_task(self.mute(False, override=True))
            elif (
                self.mute_ads
            ):  # Seen multiple other adStates, assuming they are all ads
                self.logger.info("Ad has started, muting")
                create_task(self.mute(True, override=True))

        elif event_type == "loungeStatus":
            data = args[0]
            devices = json.loads(data["devices"])
            for device in devices:
                if device["type"] == "LOUNGE_SCREEN":
                    device_info = json.loads(device.get("deviceInfo", "{}"))
                    if device_info.get("clientName", "") in youtube_client_blacklist:
                        self._sid = None
                        self._gsession = None  # Force disconnect

        elif event_type == "onSubtitlesTrackChanged":
            if self.shorts_disconnected:
                data = args[0]
                video_id_saved = data.get("videoId", None)
                self.shorts_disconnected = False
                create_task(self.play_video(video_id_saved))
        elif event_type == "loungeScreenDisconnected":
            if args:  # Sometimes it's empty
                data = args[0]
                if (
                    data["reason"] == "disconnectedByUserScreenInitiated"
                ):  # Short playing?
                    self.shorts_disconnected = True
        elif event_type == "onAutoplayModeChanged":
            create_task(self.set_auto_play_mode(self.auto_play))

        super()._process_event(event_type, args)

    # Set the volume to a specific value (0-100)
    async def set_volume(self, volume: int) -> None:
        await super()._command("setVolume", {"volume": volume})

    # Mute or unmute the device (if the device already is in the desired state, nothing happens)
    # mute: True to mute, False to unmute
    # override: If True, the command is sent even if the device already is in the desired state
    # TODO: Only works if the device is subscribed to the lounge
    async def mute(self, mute: bool, override: bool = False) -> None:
        if mute:
            mute_str = "true"
        else:
            mute_str = "false"
        if override or not (self.volume_state.get("muted", "false") == mute_str):
            self.volume_state["muted"] = mute_str
            # YouTube wants the volume when unmuting, so we send it
            await super()._command(
                "setVolume",
                {"volume": self.volume_state.get("volume", 100), "muted": mute_str},
            )

    async def set_auto_play_mode(self, enabled: bool):
        await super()._command(
            "setAutoplayMode", {"autoplayMode": "ENABLED" if enabled else "DISABLED"}
        )

    async def play_video(self, video_id: str) -> bool:
        return await self._command("setPlaylist", {"videoId": video_id})

    # Test to wrap the command function in a mutex to avoid race conditions with
    # the _command_offset (TODO: move to upstream if it works)
    async def _command(self, command: str, command_parameters: dict = None) -> bool:
        async with self._command_mutex:
            return await super()._command(command, command_parameters)

    async def change_web_session(self, web_session: ClientSession):
        if self.session is not None:
            await self.session.close()
        if self.conn is not None:
            await self.conn.close()
        self.session = web_session<|MERGE_RESOLUTION|>--- conflicted
+++ resolved
@@ -19,19 +19,9 @@
         logger=None,
         web_session: ClientSession = None,
     ):
-<<<<<<< HEAD
         super().__init__(
             config.join_name if config else "iSponsorBlockTV", logger=logger
         )
-
-        if web_session is not None:
-            loop = asyncio.get_event_loop()
-            loop.run_until_complete(self.session.close())
-            loop.run_until_complete(self.conn.close())
-            self.session = web_session  # And use the one we passed
-=======
-        super().__init__("iSponsorBlockTV", logger=logger)
->>>>>>> 112a4faa
         self.auth.screen_id = screen_id
         self.auth.lounge_id_token = None
         self.api_helper = api_helper
