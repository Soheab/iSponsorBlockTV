import asyncio
import aiohttp
import time
import logging
from . import api_helpers, ytlounge


class DeviceListener:
    def __init__(self, api_helper, config, device):
        self.task: asyncio.Task = None
        self.api_helper = api_helper
        self.lounge_controller = ytlounge.YtLoungeApi(device.screen_id, config, api_helper)
        self.offset = device.offset
        self.name = device.name
        self.cancelled = False

    # Ensures that we have a valid auth token
    async def refresh_auth_loop(self):
        while True:
            await asyncio.sleep(60 * 60 * 24)  # Refresh every 24 hours
            try:
                await self.lounge_controller.refresh_auth()
            except:
                # traceback.print_exc()
                pass

    async def is_available(self):
        try:
            return await self.lounge_controller.is_available()
        except:
            # traceback.print_exc()
            return False

    # Main subscription loop
    async def loop(self):
        lounge_controller = self.lounge_controller
        while not lounge_controller.linked():
            try:
                await lounge_controller.refresh_auth()
            except:
                # traceback.print_exc()
                await asyncio.sleep(10)
        while not self.cancelled:
            while not (await self.is_available()) and not self.cancelled:
                await asyncio.sleep(10)
            try:
                await lounge_controller.connect()
            except:
                pass
            while not lounge_controller.connected() and not self.cancelled:
                # Doesn't connect to the device if it's a kids profile (it's broken)
                await asyncio.sleep(10)
                try:
                    await lounge_controller.connect()
                except:
                    pass
<<<<<<< HEAD
            print(f"Connected to device {lounge_controller.screen_name} ({self.name})")
=======
>>>>>>> 2e6a0af8
            try:
                # print("Subscribing to lounge")
                sub = await lounge_controller.subscribe_monitored(self)
                await sub
                await asyncio.sleep(10)
            except:
                pass

    # Method called on playback state change
    async def __call__(self, state):
        logging.debug("Playstatus update" + str(state))
        try:
            self.task.cancel()
        except:
            pass
        time_start = time.time()
        self.task = asyncio.create_task(self.process_playstatus(state, time_start))

    # Processes the playback state change
    async def process_playstatus(self, state, time_start):
        segments = []
        if state.videoId:
            segments = await self.api_helper.get_segments(state.videoId)
        if state.state.value == 1:  # Playing
            print(f"Playing {state.videoId} with {len(segments)} segments")
            if segments:  # If there are segments
                await self.time_to_segment(segments, state.currentTime, time_start)

    # Finds the next segment to skip to and skips to it
    async def time_to_segment(self, segments, position, time_start):
        start_next_segment = None
        next_segment = None
        for segment in segments:
            if position < 2 and (
                    segment["start"] <= position < segment["end"]
            ):
                next_segment = segment
                start_next_segment = position  # different variable so segment doesn't change
                break
            if segment["start"] > position:
                next_segment = segment
                start_next_segment = next_segment["start"]
                break
        if start_next_segment:
            time_to_next = start_next_segment - position - (time.time() - time_start) - self.offset
            await self.skip(time_to_next, next_segment["end"], next_segment["UUID"])

    # Skips to the next segment (waits for the time to pass)
    async def skip(self, time_to, position, UUID):
        await asyncio.sleep(time_to)
        asyncio.create_task(self.lounge_controller.seek_to(position))
        asyncio.create_task(
            self.api_helper.mark_viewed_segments(UUID)
        )  # Don't wait for this to finish

    # Stops the connection to the device
    async def cancel(self):
        self.cancelled = True
        try:
            self.task.cancel()
        except Exception:
            pass


async def finish(devices):
    for i in devices:
        await i.cancel()


def main(config, debug):
    loop = asyncio.get_event_loop_policy().get_event_loop()
    tasks = []  # Save the tasks so the interpreter doesn't garbage collect them
    devices = []  # Save the devices to close them later
    if debug:
        loop.set_debug(True)
    asyncio.set_event_loop(loop)
    tcp_connector = aiohttp.TCPConnector(ttl_dns_cache=300)
    web_session = aiohttp.ClientSession(loop=loop, connector=tcp_connector)
    api_helper = api_helpers.ApiHelper(config, web_session)
    for i in config.devices:
        device = DeviceListener(api_helper, config, i)
        devices.append(device)
        tasks.append(loop.create_task(device.loop()))
        tasks.append(loop.create_task(device.refresh_auth_loop()))
    try:
        loop.run_forever()
    except KeyboardInterrupt:
        print("Keyboard interrupt detected, cancelling tasks and exiting...")
        loop.run_until_complete(finish(devices))
    finally:
        loop.run_until_complete(web_session.close())<|MERGE_RESOLUTION|>--- conflicted
+++ resolved
@@ -54,10 +54,7 @@
                     await lounge_controller.connect()
                 except:
                     pass
-<<<<<<< HEAD
             print(f"Connected to device {lounge_controller.screen_name} ({self.name})")
-=======
->>>>>>> 2e6a0af8
             try:
                 # print("Subscribing to lounge")
                 sub = await lounge_controller.subscribe_monitored(self)
