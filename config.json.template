{
    "devices": [
        {
            "screen_id": "",
            "name": "YouTube on TV",
            "offset": 0
        }
    ],
    "skip_categories": [
        "sponsor"
    ],
    "skip_count_tracking": true,
    "mute_ads": true,
    "skip_ads": true,
<<<<<<< HEAD
    "device_name": "iSponsorBlockTV",
=======
    "auto_play": true,
>>>>>>> 1914afa4
    "apikey": "",
    "channel_whitelist": [
        {"id": "",
        "name": ""
        }
    ]
}
<|MERGE_RESOLUTION|>--- conflicted
+++ resolved
@@ -12,15 +12,12 @@
     "skip_count_tracking": true,
     "mute_ads": true,
     "skip_ads": true,
-<<<<<<< HEAD
-    "device_name": "iSponsorBlockTV",
-=======
     "auto_play": true,
->>>>>>> 1914afa4
+    "join_name": "iSponsorBlockTV",
     "apikey": "",
     "channel_whitelist": [
         {"id": "",
         "name": ""
         }
     ]
-}
+}